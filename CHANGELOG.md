<<<<<<< HEAD
## [unreleased]

- Improved the Android Play Store command line app by adding country as an optional parameter.
- Updated README with platforms supported.

## [4.7.0-alpha.1]

- Changed the Android Play Store description minimum app version tag from `[:mav: 1.2.3]`, which is not allowed by Google,
to `[Minimum supported app version: 1.2.3]`, which should be allowed. Thanks to @joymyr for the suggestion.
=======
## [4.6.1]

- Added new language translations for Chinese ('zh'). (thanks to @nivlaoh)
- Added new language translations for Hebrew ('he'). (thanks to @TomerPacific)
- Added new language translations for Hindi ('hi'). (thanks to @chirag-chopra)
- Added new language translations for Telugu ('te'). (thanks to @moulibheemaneti)
- Added Indonesian releaseNotes translation. (thanks to @malvinpratama)
- Added Italian releaseNotes translation. (thanks to @JustLazzah)
- Added Japanese releaseNotes translation. (thanks to @akirakakar)
>>>>>>> 761f6fa8

## [4.6.0]

- Updated the Android Play Store API request to include the country code, and added cache buster to break the HTTP caching.
- Updated the device_info_plus dependency to include version 4.1.0 and up to <4.2.0.

## [4.5.0]

- Added German releaseNotes translation. (thanks to @LenhartStephan)
- Fixed punctuation for French language. (thanks to @benoitkugler)
- Added French releaseNotes translation. (thanks to @benoitkugler)
- Added Arabic releaseNotes translation. (thanks to @AhmadAbuRjeila)
- Fixed minor issue with the Arabic translation of the word "later". (thanks to @alhamri)

## [4.4.2]

- Corrected CHANGELOG issue with version [4.4.1].

## [4.4.1]

- Fixed launch url malfunction issue with iOS. (thanks to @samcho0608)

## [4.4.0]

- Updated the version package to support version ranges from >=2.0.0 <3.1.0.
- Improved exception handling around version parsing.
- Fixed methods ITunesResults.minAppVersion and PlayStoreResults.minAppVersion to
handle tagName parameter properly.

## [4.3.0]

- Updated the device_info_plus package to support version ranges from >=3.2.0 to <4.1.0.
- Improved the use of shared preferences in unit test.

## [4.2.2]

- Fixed an issue on Android when the Webview was opening instead of the Play Store.

## [4.2.2-alpha.1]

- Fixed an issue on Android when the Webview was opening instead of the Play Store.
- This is a pre-release to allow for testing with a large amount of developers.

## [4.2.1]

- After the latest update to the Play Store, the Android app version was not being
found on the Play Store. This has been resolved.
- Changed the "upgrader: instantiated." message to be behind debugLogging.

## [4.2.1-alpha.2]

- Removed noisy exception messages that were logged during Play Store access.

## [4.2.1-alpha.1]

- After the latest update to the Play Store, the Android app version was not being
found on the Play Store. This has been resolved.
- This is a pre-release to allow for testing with a large amount of developers.

## [4.2.0]

- Updated Play Store release notes containing `<br>` to use newline ('\n') instead.

## [4.1.2]

* Fixed Flutter 3 warnings related to `WidgetsBinding.instance`.
* Fixed a typo in the Persian body message.
* Updated xml dependency to ">=5.0.2 <7.0.0".

## [4.1.1]

* Fixed error from pub.dev because it used Flutter 2.10.5: "The property 'window' can't be unconditionally accessed because the receiver can be 'null'."

## [4.1.0]

* Minor updates after upgrading Flutter to 3.0.0 and Dart to 2.17.0.

## [4.0.0]

* [BREAKING] No more singleton. This is a huge update to remove the use of a singleton for Upgrader.
It is now a normal class that is passed to either UpgradeAlert or UpgradeCard.
This makes it easy to subclass Upgrader and change its behavior. The parameters
to UpgradeAlert and UpgradeCard have been removed, and can be set on Upgrader.
See the various examples for more information.

* Changed the callback signature for the willDisplayUpgrade callback to add
minAppVersion, installedVersion, and appStoreVersion parameters.

* Updated url_launcher to version 6.1.0.

* There are no new features, no feature updates, and no bug fixes in this release.

## 4.0.0-alpha.4

[BREAKING]
Changed the callback signature for the willDisplayUpgrade callback to add
minAppVersion, installedVersion, and appStoreVersion parameters.

## 4.0.0-alpha.3

Moved the upgrader parameter for UpgradeCard to a named parameter.

There are no new features, no feature updates, and no bug fixes in this release.

## 4.0.0-alpha.2

The Upgrader class is now used as a shared instance with UpgradeAlert and UpgradeCard.

There are no new features, no feature updates, and no bug fixes in this release.

## 4.0.0-alpha.1

[BREAKING]
No more singleton. This is a huge update to remove the use of a singleton for Upgrader.
It is now a normal class that is passed to either UpgradeAlert or UpgradeCard.
This makes it easy to subclass Upgrader and change its behavior. The parameters
to UpgradeAlert and UpgradeCard have been removed, and can be set on Upgrader.
See the various examples for more information.

Updated url_launcher to version 6.1.0.

There are no new features, no feature updates, and no bug fixes in this release.

## 3.15.0

* Added new language translations for Mongolian ('mn').
* Added new message phrase for 'Release Notes'. All language translations need
to be updated to include a translation. The English and Spanish translations are
included.
* Updated url_launcher to version 6.1.0, and fixed two deprecations from that upgrade.

## 3.14.0

* BREAKING (Minor): Changed the parameter name `debugAlwaysUpgrade` to `debugDisplayAlways`
in `UpgradeAlert` and `UpgradeCard` to be consistent with the rest of the code
and with the README.
* Added new language translation for Dutch ('nl').
* Added new language translation for Khmer ('km').
* Added new language translation for Haitian Creole ('ht').
* Added new language translation for Japanese ('ja').
* Added new callback: `willDisplayUpgrade`: called when `upgrader` determines that
an upgrade may or may not be displayed, defaults to ```null```. The `value`
parameter will be true when it should be displayed, and false when it should not
be displayed. One good use for this callback is logging metrics for your app.

## 3.13.0

* Added new language translation for Swedish ('sv').

## 3.12.1

* Removed the use of dart:io from the package to allow for compatibility on web.
Added use of pacakge os_detect instead. Testing still uses dart:io.

## 3.12.0

* Updated to device_info_plus.
* Changed from using pedantic to flutter_lints. Now using the rules from
flutter_lints/flutter.yaml.
* Now using const instead of final on many variables.
* Resolved linting issues. Used typed over untyped uninitialized variables.

## 3.11.1

* Fixed exception while running in the browser. Added example support for web.

## 3.11.0

* Added new language translations for Greek ('el').

## 3.10.0

* Added new language translations for Lithuanian ('lt').

## 3.9.0

* Added support for minimum app version in the app store description field. See
README for more details.

## 3.8.0

* Added new language translations for Norwegian ('nb').

## 3.7.0

* Migrated from the deprecated package_info plugin to package_info_plus.

## 3.6.0

* Fixed exception for Android release notes when there was no WHAT'S NEW section
on Google Play. Now, the main app description will be used for release notes.

## 3.5.1

* Fixed issue with large text on a small device. Now, the content will scroll.

## 3.5.0

* Added support for Android using the Google Play Store. Now, by default on
Android, the version of the app on the Google Play Store will be used, and there
is no need to setup the Appcast. You can continue using the Appcast on Android,
but it is no longer needed when the app is in the Google Play Store.
* Added a cache buster to the iTunes API URL to break the HTTP caching.

## 3.4.1

* Fixed issue with Appcast where the upgrade message was not displayed.

## 3.4.0

* Added new language translations for Tamil ('ta'), Kazakh ('kk'), Bengali ('bn'), Ukrainian ('uk').

## 3.3.1

* Fixed the parsing of the Appcast body to handle UTF-8 correctly.

## 3.3.0

* When using the ```UpgradeAlert``` widget, the Android back button will not
dismiss the alert dialog by default anymore. To allow the back button to dismiss
the dialog, use ```shouldPopScope``` and return true.

## 3.2.1

* Resolved issue where release notes for the iOS App Store always displayed Minor updates and improvements.

## 3.2.0

* Resolved issue where the country code used by the iTunes Search API should have been upper case.

## 3.1.0

* Added release notes. On iOS the release notes are automatically displayed. For Appcast the description will be used for release notes.
* Added new language translations for Filipino ('fil') and Persian ('fa').

## 3.0.0

* Moved to Flutter 2.0.0 stable.

## 3.0.0-nullsafety.2

* Resolved issues with unit tests so all are passing now. Minor package upgrades.

## 3.0.0-nullsafety.1

* BREAKING CHANGE - Migrated to null safety.
* Upgraded these packages to null safety: device_info, http, package_info, shared_preferences, url_launcher, xml, mockito, pedantic, version.
* Removed reference to unused package flutter_device_locale.
* Skipped many of the unit tests because they could not be quickly resolved of failures. Will send a pre-release version out quickly before testing is completed so that others can use this, and then continue working on the failed tests before release.

## 2.8.2

* Fixed issue with language code that was not supported. It now defaults to 'en' English.
* Added Codemagic CI configuration file.

## 2.8.1

* Improved error checking on UpgraderMessages language code.
* Added extra debug logging.

## 2.8.0

* Changed the parameter daysUntilAlertAgain to durationUntilAlertAgain which is
a breaking change. Thanks to [José](https://github.com/nwparker) for his contribution.
* Updated the Android example to AndroidX.
* Added extra debug logging for language code.
* Moved classes AlertStyleWidget, UpgradeBase, and UpgradeCard into their own Dart files.
* Added Cupertino style alert test.

## 2.7.3

* Added a property to the Upgrader class to allow mocking out Appcast for testing. Thanks
to [Jonah Walker](https://github.com/supposedlysam-bb) for the update.

## 2.7.2

* Added a wider version range for package device_info, up to <1.1.0.

## 2.7.1

* Added extra debug logging.

## 2.7.0

* Added support for a Cupertino style dialog for UpgradeAlert.

## 2.6.2

* Added new language translations for Vietnamese ('vi'), Russian ('ru), Hungarian ('hu'), Turkish ('tr), Indonesian ('id).

## 2.6.1

* Fixed Portuguese and Korean body messages that were reversed. Thanks to Clare Kang for the fix.

## 2.6.0

* Added new language translations for German ('de') and Italian ('it').

## 2.5.2

* Fixed potential crash when the app name is null.

## 2.5.1

* Fixed a bug on Android where the alert was displayed without using an Appcast.

## 2.5.0

* Added new language translations for Polish ('pl') and Korean ('ko').

## 2.4.1

* Fixed issue with default country code

## 2.4.0

* Added new language translations for French ('fr') and Portuguese ('pt').
* Updated the Appcast class to support a newer version of the Xml package.

## 2.3.0

* Enhanced to prevent the dialog and card from being closed when in a blocked state, either with a critical update, or when the minimum app version is enforced.

## 2.2.1

* Added support for mocking the Appcast.

## 2.2.0

* Added support for Arabic language localization.

## 2.1.0

* Added support for an optional minimum app version. If the installed version is below the minimum app version,
the ignore and later buttons will be hidden. This is similar to the critical update attribute for Appcast.
* The iOS App Store query will now default to the country code of the system locale,
instead of `US`. This will help suggest upgrades to users from countries other than
the US. The country code can be overriden with the optional `countryCode` parameter.

## 2.0.0

* Major enhancements!
* This update provides language localization in English and Spanish using the new class UpgraderMessage, with the ability to add additional languages, and customize strings. Support for Spanish is included and will work without code changes.
* A few parameters were removed, and if used, will be a breaking change. Most use of this update will not require code changes.
* Five parameters removed: buttonTitleIgnore, buttonTitleLater, buttonTitleUpdate, prompt, title.
* All parameters that were removed are now contained in the messages parameter.
* The body of the message can now be customized and uses mustache style template variables.
* Bumped version to 2.0.0

## 0.11.2

* Removed the restriction for Flutter SDK <1.18.0

## 0.11.1

* Changed use of TargetPlatform and eliminated some warnings.

## 0.11.0

* Updated Flutter SDK to <1.18.0 in support of Flutter 1.17.0.

## 0.10.4

* Updated dependency xml to ">=3.5.0 <5.0.0" to improve score on pub.dev in the 
Maintenance issues and suggestions section.

## 0.10.3

* Updated depenency flutter_device_locale to 0.4.0, and xml to 3.5.0, to improve score on pub.dev in the 
Maintenance issues and suggestions section.

## 0.10.2

* Prepare for 1.0.0 version of sensors and package_info. ([dart_lsc](https://github.com/amirh/dart_lsc))

## 0.10.1

* Downgraded Flutter to stable channel on Travis CI and CircleCI builds to align with pub.dev health scoring.
* Removed the use of TargetPlatform.macOS since it is only available on Flutter 1.13.0 and above.

## 0.10.0

* Added options to hide ignore and later buttons. (Thanks to Karthik Ponnam)
* Added option to close alert dialog on tap outside of alert dialog. (Thanks to Karthik Ponnam)
* 

## 0.9.0

* Added minimum support for Flutter at version 1.30.0 and above to support TargetPlatform.macOS.

## 0.8.1

* Removed TargetPlatform.macOS since pub.dev does not support it yet.

## 0.8.0

* Added support to ITunesSearchAPI for the country query string parameter. Improved example, and added a few new iTunes tests. Minor updates based on Health suggestions from pub.dev, utilizing pedantic.

## 0.7.0

* Improved error messaging, allowed Appcast OS name (sparkle:os) to be case insensitive, example
defaults to debug logging on, and added command line app to evaluate the iTunes search.

## 0.6.0

* Fixed issue to not use the OS version string (deviceInfo.androidInfo.version.baseOS) when it is not a valid Semantic Version as defined here http://semver.org/.

## 0.5.1+1

* updated the examples with an Appcast for Android.

## 0.5.1

* downgraded the xml package version to 3.4.0 to be compatible with Dart 2.2, and updated the Dart version to 2.2.0

## 0.5.0

* **Breaking change**. Migrate from the deprecated original Android Support Library to AndroidX. This shouldn't result in any functional changes, but it requires any Android apps using this plugin to also migrate if they're using the original support library.

## 0.4.3

* improved README documentation and example code

## 0.4.2

* fixed README file that appears on the Dart Packages website

## 0.4.1

* fixed README file that appears on the Dart Packages website

## 0.4.0

* added Appcast to support Android upgrades

## 0.3.0

* added UpgradeCard class

## 0.2.0

* added many customizations to the widget including callbacks for onIgnore, onLater, and onUpdate
* updated the README screenshot
* updated tests, improved README
* broke out widget into new file 

## 0.1.0

* Initial Open Source release.<|MERGE_RESOLUTION|>--- conflicted
+++ resolved
@@ -1,4 +1,3 @@
-<<<<<<< HEAD
 ## [unreleased]
 
 - Improved the Android Play Store command line app by adding country as an optional parameter.
@@ -8,7 +7,7 @@
 
 - Changed the Android Play Store description minimum app version tag from `[:mav: 1.2.3]`, which is not allowed by Google,
 to `[Minimum supported app version: 1.2.3]`, which should be allowed. Thanks to @joymyr for the suggestion.
-=======
+
 ## [4.6.1]
 
 - Added new language translations for Chinese ('zh'). (thanks to @nivlaoh)
@@ -18,7 +17,6 @@
 - Added Indonesian releaseNotes translation. (thanks to @malvinpratama)
 - Added Italian releaseNotes translation. (thanks to @JustLazzah)
 - Added Japanese releaseNotes translation. (thanks to @akirakakar)
->>>>>>> 761f6fa8
 
 ## [4.6.0]
 
