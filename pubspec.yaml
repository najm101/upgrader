name: upgrader
description: Flutter package for prompting users to upgrade when there is a newer version of the app in the store.
version: 7.0.0
homepage: https://github.com/larryaasen/upgrader

environment:
  sdk: '>=2.18.6 <4.0.0'
  flutter: ">=3.10.0"

dependencies:
  flutter:
    sdk: flutter

  # From fluttercommunity.dev: Get current device information from within the Flutter application.
<<<<<<< HEAD
  device_info_plus: '>=8.0.0 <9.0.0'
=======
  device_info_plus: ^9.0.0
>>>>>>> 081b98f9

  # Pure Dart library for HTML5 parsing
  html: ^0.15.3

  # From Dart Team: A composable, Future-based library for making HTTP requests.
  http: ^0.13.6

  # From dart.dev: Platform independent access to information about the current operating system.
  os_detect: ^2.0.1

  # From Flutter Community: Provides an API for querying information about an application package.
  package_info_plus: ^4.0.0

  # From Flutter Team: Wraps NSUserDefaults (on iOS) and SharedPreferences (on Android).
  shared_preferences: ^2.1.1

  # From Flutter Team: A Flutter plugin for launching a URL in the mobile platform.
  url_launcher: ^6.1.11

  # A dart library for comparing and incrementing version numbers with Semantic Versioning.
  version: ^3.0.2

  # A dart library for parsing, traversing, querying, transforming and building XML documents.
  xml: ^6.3.0

dev_dependencies:
  flutter_test:
    sdk: flutter

  # From Dart Team: Mock library for Dart inspired by Mockito.
  mockito: ^5.4.0
  flutter_lints: ^2.0.1

flutter:<|MERGE_RESOLUTION|>--- conflicted
+++ resolved
@@ -12,11 +12,7 @@
     sdk: flutter
 
   # From fluttercommunity.dev: Get current device information from within the Flutter application.
-<<<<<<< HEAD
-  device_info_plus: '>=8.0.0 <9.0.0'
-=======
   device_info_plus: ^9.0.0
->>>>>>> 081b98f9
 
   # Pure Dart library for HTML5 parsing
   html: ^0.15.3
